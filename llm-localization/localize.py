--- conflicted
+++ resolved
@@ -14,16 +14,11 @@
 from utils import setup_hooks
 from datasets import LangLocDataset, TOMLocDataset, MDLocDataset
 
-<<<<<<< HEAD
 from transformers import AutoProcessor, LlavaForConditionalGeneration
 
-# To cache the language mask
-CACHE_DIR = os.environ.get("LOC_CACHE", f"cache")
-=======
 # Directory for cached language masks
 CACHE_DIR = os.environ.get("LOC_CACHE", "cache")
 
->>>>>>> 8128372d
 
 def extract_batch(
     model: torch.nn.Module, 
